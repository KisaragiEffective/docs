items:
- name: Docs
  tocHref: /
  topicHref: /
  items:
  - name: .NET
    tocHref: /dotnet/
    topicHref: /dotnet/index
    items:
    - name: .NET API browser
      tocHref: /dotnet/api/
      topicHref: /dotnet/api/index
    - name: .NET application architecture guide
      tocHref: /dotnet/architecture/
      topicHref: /dotnet/architecture/index
      items:
      - name: Modern ASP.NET web applications e-book
        tocHref: /dotnet/architecture/modern-web-apps-azure/
        topicHref: /dotnet/architecture/modern-web-apps-azure/index
      - name: .NET microservices - Architecture e-book
        tocHref: /dotnet/architecture/microservices/
        topicHref: /dotnet/architecture/microservices/index
      - name: Cloud native
        tocHref: /dotnet/architecture/cloud-native/
        topicHref: /dotnet/architecture/cloud-native/index
      - name: Modernizing .NET apps e-book
        tocHref: /dotnet/architecture/modernize-with-azure-containers/
        topicHref: /dotnet/architecture/modernize-with-azure-containers/index
      - name: .NET microservices - DevOps e-book
        tocHref: /dotnet/architecture/containerized-lifecycle/
        topicHref: /dotnet/architecture/containerized-lifecycle/index
      - name: Serverless apps e-book
        tocHref: /dotnet/architecture/serverless/
        topicHref: /dotnet/architecture/serverless/index
      - name: Blazor for ASP.NET Web Forms developers e-book
        tocHref: /dotnet/architecture/blazor-for-web-forms-developers/
        topicHref: /dotnet/architecture/blazor-for-web-forms-developers/index
      - name: ASP.NET Core gRPC for WCF developers
        tocHref: /dotnet/architecture/grpc-for-wcf-developers/
        topicHref: /dotnet/architecture/grpc-for-wcf-developers/index
      - name: Modernizing desktop apps
        tocHref: /dotnet/architecture/modernize-desktop/
        topicHref: /dotnet/architecture/modernize-desktop/index
    - name: .NET fundamentals
      tocHref: /dotnet/fundamentals/
      topicHref: /dotnet/fundamentals/index
    - name: .NET fundamentals
      tocHref: /dotnet/standard/
      topicHref: /dotnet/fundamentals/index
      items:
      - name: Assemblies in .NET
        tocHref: /dotnet/standard/assembly
        topicHref: /dotnet/standard/assembly/index
      - name: Open-source library guidance
        tocHref: /dotnet/standard/library-guidance/
        topicHref: /dotnet/standard/library-guidance/index
      - name: Asynchronous programming patterns
        tocHref: /dotnet/standard/asynchronous-programming-patterns/
        topicHref: /dotnet/standard/asynchronous-programming-patterns/index
      - name: Collections and data structures
        tocHref: /dotnet/standard/collections/
        topicHref: /dotnet/standard/collections/index
        items:
        - name: Thread-safe collections
          tocHref: /dotnet/standard/collections/thread-safe/
          topicHref: /dotnet/standard/collections/thread-safe/index
      - name: Microsoft.Data.Sqlite
        tocHref: /dotnet/standard/data/sqlite/
        topicHref: /dotnet/standard/data/sqlite/index
      - name: XML documents and data
        tocHref: /dotnet/standard/data/xml/
        topicHref: /dotnet/standard/data/xml/index
      - name: Dates, times, and time zones
        tocHref: /dotnet/standard/datetime/
        topicHref: /dotnet/standard/datetime/index
      - name: Globalization and localization
        tocHref: /dotnet/standard/globalization-localization/
        topicHref: /dotnet/standard/globalization-localization/index
<<<<<<< HEAD
      - name: File and stream I/O
        tocHref: /dotnet/standard/io/
        topicHref: /dotnet/standard/io/index
      - name: LINQ
        tocHref: /dotnet/standard/linq/
        topicHref: /dotnet/standard/linq/index
      - name: Memory and span-related types
        tocHref: /dotnet/standard/memory-and-spans/
        topicHref: /dotnet/standard/memory-and-spans/index
      - name: Native interoperability
        tocHref: /dotnet/standard/native-interop/
        topicHref: /dotnet/standard/native-interop/index
      - name: Parallel programming in .NET
        tocHref: /dotnet/standard/parallel-programming/
        topicHref: /dotnet/standard/parallel-programming/index
=======
>>>>>>> 2a439226
      - name: Security in .NET
        tocHref: /dotnet/standard/security/
        topicHref: /dotnet/standard/security/index
      - name: Managed threading
        tocHref: /dotnet/standard/threading/
        topicHref: /dotnet/standard/threading/index
    - name: .NET fundamentals
      tocHref: /dotnet/core/
      topicHref: /dotnet/fundamentals/index
      items:
      - name: Breaking changes
        tocHref: /dotnet/core/compatibility/
        topicHref: /dotnet/core/compatibility/index
    - name: .NET Framework
      tocHref: /dotnet/framework/
      topicHref: /dotnet/framework/index
      items:
      - name: Add-ins and extensibility
        tocHref: /dotnet/framework/add-ins/
        topicHref: /dotnet/framework/add-ins/index
      - name: Additional APIs
        tocHref: /dotnet/framework/additional-apis/
        topicHref: /dotnet/framework/additional-apis/index
      - name: Application domains and assemblies
        tocHref: /dotnet/framework/app-domains/
        topicHref: /dotnet/framework/app-domains/index
      - name: Configure apps by using configuration files
        tocHref: /dotnet/framework/configure-apps/
        topicHref: /dotnet/framework/configure-apps/index
        items:
        - name: Configuration file schema
          tocHref: /dotnet/framework/configure-apps/file-schema/
          topicHref: /dotnet/framework/configure-apps/file-schema/index
          items:
          - name: Compiler and language provider settings schema
            tocHref: /dotnet/framework/configure-apps/file-schema/compiler/
            topicHref: /dotnet/framework/configure-apps/file-schema/compiler/index
          - name: Cryptography settings schema
            tocHref: /dotnet/framework/configure-apps/file-schema/cryptography/
            topicHref: /dotnet/framework/configure-apps/file-schema/cryptography/index
          - name: Network settings schema
            tocHref: /dotnet/framework/configure-apps/file-schema/network/
            topicHref: /dotnet/framework/configure-apps/file-schema/network/index
          - name: Runtime settings schema
            tocHref: /dotnet/framework/configure-apps/file-schema/runtime/
            topicHref: /dotnet/framework/configure-apps/file-schema/runtime/index
          - name: Startup settings schema
            tocHref: /dotnet/framework/configure-apps/file-schema/startup/
            topicHref: /dotnet/framework/configure-apps/file-schema/startup/index
          - name: Trace and debug settings schema
            tocHref: /dotnet/framework/configure-apps/file-schema/trace-debug/
            topicHref: /dotnet/framework/configure-apps/file-schema/trace-debug/index
          - name: WCF configuration schema
            tocHref: /dotnet/framework/configure-apps/file-schema/wcf/
            topicHref: /dotnet/framework/configure-apps/file-schema/wcf/index
          - name: WCF directive syntax
            tocHref: /dotnet/framework/configure-apps/file-schema/wcf-directive/
            topicHref: /dotnet/framework/configure-apps/file-schema/wcf-directive/index
          - name: Web settings schema
            tocHref: /dotnet/framework/configure-apps/file-schema/web/
            topicHref: /dotnet/framework/configure-apps/file-schema/web/index
          - name: Windows Identity Foundation configuration schema
            tocHref: /dotnet/framework/configure-apps/file-schema/windows-identity-foundation/
            topicHref: /dotnet/framework/configure-apps/file-schema/windows-identity-foundation/index
          - name: Windows Workflow Foundation configuration schema
            tocHref: /dotnet/framework/configure-apps/file-schema/windows-workflow-foundation
            topicHref: /dotnet/framework/configure-apps/file-schema/windows-workflow-foundation/index
          - name: Windows Forms configuration section
            tocHref: /dotnet/framework/configure-apps/file-schema/winforms/
            topicHref: /dotnet/framework/configure-apps/file-schema/winforms/index
      - name: Data and modeling
        tocHref: /dotnet/framework/data/
        topicHref: /dotnet/framework/data/index
        items:
        - name: ADO.NET
          tocHref: /dotnet/framework/data/adonet/
          topicHref: /dotnet/framework/data/adonet/index
          items:
          - name: DataSets, DataTables, and DataViews
            tocHref: /dotnet/framework/data/adonet/dataset-datatable-dataview/
            topicHref: /dotnet/framework/data/adonet/dataset-datatable-dataview/index
          - name: ADO.NET Entity Framework
            tocHref: /dotnet/framework/data/adonet/ef/
            topicHref: /dotnet/framework/data/adonet/ef/index
            items:
            - name: Entity SQL language reference
              tocHref: /dotnet/framework/data/adonet/ef/language-reference/
              topicHref: /dotnet/framework/data/adonet/ef/language-reference/index
          - name: SQL Server and ADO.NET
            tocHref: /dotnet/framework/data/adonet/sql/
            topicHref: /dotnet/framework/data/adonet/sql/index
            items:
            - name: LINQ to SQL
              tocHref: /dotnet/framework/data/adonet/sql/linq/
              topicHref: /dotnet/framework/data/adonet/sql/linq/index
        - name: Transaction processing
          tocHref: /dotnet/framework/data/transactions/
          topicHref: /dotnet/framework/data/transactions/index
        - name: WCF Data Services
          tocHref: /dotnet/framework/data/wcf/
          topicHref: /dotnet/framework/data/wcf/index
      - name: Debugging, tracing, and profiling
        tocHref: /dotnet/framework/debug-trace-profile/
        topicHref: /dotnet/framework/debug-trace-profile/index
      - name: Deploy the .NET Framework
        tocHref: /dotnet/framework/deployment/
        topicHref: /dotnet/framework/deployment/index
      - name: Deploy .NET Framework apps with Docker
        tocHref: /dotnet/framework/docker/
        topicHref: /dotnet/framework/docker/index
      - name: Get started
        tocHref: /dotnet/framework/get-started/
        topicHref: /dotnet/framework/get-started/index
      - name: Installation guide
        tocHref: /dotnet/framework/install/
        topicHref: /dotnet/framework/install/index
      - name: Interoperate with unmanaged code
        tocHref: /dotnet/framework/interop/
        topicHref: /dotnet/framework/interop/index
      - name: Managed Extensibility Framework (MEF)
        tocHref: /dotnet/framework/mef/
        topicHref: /dotnet/framework/mef/index
      - name: Migration guide
        tocHref: /dotnet/framework/migration-guide/
        topicHref: /dotnet/framework/migration-guide/index
      - name: Compile apps with .NET Native
        tocHref: /dotnet/framework/net-native/
        topicHref: /dotnet/framework/net-native/index
      - name: Network programming
        tocHref: /dotnet/framework/network-programming/
        topicHref: /dotnet/framework/network-programming/index
      - name: .NET Framework performance
        tocHref: /dotnet/framework/performance/
        topicHref: /dotnet/framework/performance/index
      - name: Dynamic programming
        tocHref: /dotnet/framework/reflection-and-codedom/
        topicHref: /dotnet/framework/reflection-and-codedom/index
      - name: Resources in desktop apps
        tocHref: /dotnet/framework/resources/
        topicHref: /dotnet/framework/resources/index
      - name: .NET Framework Tools
        tocHref: /dotnet/framework/tools/
        topicHref: /dotnet/framework/tools/index
      - name: UI automation fundamentals
        tocHref: /dotnet/framework/ui-automation/
        topicHref: /dotnet/framework/ui-automation/index
      - name: Unmanaged API reference
        tocHref: /dotnet/framework/unmanaged-api/
        topicHref: /dotnet/framework/unmanaged-api/index
        items:
        - name: ALink API (Unmanaged API reference)
          tocHref: /dotnet/framework/unmanaged-api/alink/
          topicHref: /dotnet/framework/unmanaged-api/alink/index
        - name: Authenticode (Unmanaged API reference)
          tocHref: /dotnet/framework/unmanaged-api/authenticode/
          topicHref: /dotnet/framework/unmanaged-api/authenticode/index
        - name: Debugging (Unmanaged API reference)
          tocHref: /dotnet/framework/unmanaged-api/debugging/
          topicHref: /dotnet/framework/unmanaged-api/debugging/index
        - name: Diagnostics symbol store (Unmanaged API reference)
          tocHref: /dotnet/framework/unmanaged-api/diagnostics/
          topicHref: /dotnet/framework/unmanaged-api/diagnostics/index
        - name: Fusion (Unmanaged API reference)
          tocHref: /dotnet/framework/unmanaged-api/fusion/
          topicHref: /dotnet/framework/unmanaged-api/fusion/index
        - name: Hosting (Unmanaged API reference)
          tocHref: /dotnet/framework/unmanaged-api/hosting/
          topicHref: /dotnet/framework/unmanaged-api/hosting/index
        - name: Metadata (Unmanaged API reference)
          tocHref: /dotnet/framework/unmanaged-api/metadata/
          topicHref: /dotnet/framework/unmanaged-api/metadata/index
        - name: Profiling (Unmanaged API reference)
          tocHref: /dotnet/framework/unmanaged-api/profiling/
          topicHref: /dotnet/framework/unmanaged-api/profiling/index
        - name: Strong naming (Unmanaged API reference)
          tocHref: /dotnet/framework/unmanaged-api/strong-naming/
          topicHref: /dotnet/framework/unmanaged-api/strong-naming/index
        - name: Tlbexp helper functions (Unmanaged API reference)
          tocHref: /dotnet/framework/unmanaged-api/tlbexp/
          topicHref: /dotnet/framework/unmanaged-api/tlbexp/index
      - name: Windows Communication Foundation
        tocHref: /dotnet/framework/wcf/
        topicHref: /dotnet/framework/wcf/index
        items:
        - name: Administration and diagnostics
          tocHref: /dotnet/framework/wcf/diagnostics/
          topicHref: /dotnet/framework/wcf/diagnostics/index
          items:
          - name: Analytic tracing with ETW
            tocHref: /dotnet/framework/wcf/diagnostics/etw/
            topicHref: /dotnet/framework/wcf/diagnostics/etw/index
          - name: Event logging in WCF
            tocHref: /dotnet/framework/wcf/diagnostics/event-logging/
            topicHref: /dotnet/framework/wcf/diagnostics/event-logging/index
          - name: Exceptions reference
            tocHref: /dotnet/framework/wcf/diagnostics/exceptions-reference/
            topicHref: /dotnet/framework/wcf/diagnostics/exceptions-reference/index
          - name: WCF performance counters
            tocHref: /dotnet/framework/wcf/diagnostics/performance-counters/
            topicHref: /dotnet/framework/wcf/diagnostics/performance-counters/index
          - name: Tracing
            tocHref: /dotnet/framework/wcf/diagnostics/tracing/
            topicHref: /dotnet/framework/wcf/diagnostics/tracing/index
          - name: Using Windows Management Instrumentation for diagnostics
            tocHref: /dotnet/framework/wcf/diagnostics/wmi/
            topicHref: /dotnet/framework/wcf/diagnostics/wmi/index
        - name: Extend WCF
          tocHref: /dotnet/framework/wcf/extending/
          topicHref: /dotnet/framework/wcf/extending/index
        - name: WCF feature details
          tocHref: /dotnet/framework/wcf/feature-details/
          topicHref: /dotnet/framework/wcf/feature-details/index
        - name: Windows Communication Foundation (WCF) samples
          tocHref: /dotnet/framework/wcf/samples/
          topicHref: /dotnet/framework/wcf/samples/index
      - name: What's new in the .NET Framework
        tocHref: /dotnet/framework/whats-new/
        topicHref: /dotnet/framework/whats-new/index
      - name: Develop Windows service applications
        tocHref: /dotnet/framework/windows-services/
        topicHref: /dotnet/framework/windows-services/index
      - name: Windows Workflow Foundation
        tocHref: /dotnet/framework/windows-workflow-foundation/
        topicHref: /dotnet/framework/windows-workflow-foundation/index
        items:
        - name: Windows Workflow (WF) samples
          tocHref: /dotnet/framework/windows-workflow-foundation/samples/
          topicHref: /dotnet/framework/windows-workflow-foundation/samples/index
      - name: Windows Forms
        tocHref: /dotnet/framework/winforms/
        topicHref: /dotnet/framework/winforms/index
        items:
        - name: Enhance Windows Forms applications
          tocHref: /dotnet/framework/winforms/advanced/
          topicHref: /dotnet/framework/winforms/advanced/index
        - name: Windows Forms controls
          tocHref: /dotnet/framework/winforms/controls/
          topicHref: /dotnet/framework/winforms/controls/index
      - name: Windows Presentation Foundation
        tocHref: /dotnet/framework/wpf/
        topicHref: /dotnet/framework/wpf/index
        items:
        - name: Advanced
          tocHref: /dotnet/framework/wpf/advanced/
          topicHref: /dotnet/framework/wpf/advanced/index
        - name: Application development
          tocHref: /dotnet/framework/wpf/app-development/
          topicHref: /dotnet/framework/wpf/app-development/index
        - name: Controls
          tocHref: /dotnet/framework/wpf/controls/
          topicHref: /dotnet/framework/wpf/controls/index
        - name: Data
          tocHref: /dotnet/framework/wpf/data/
          topicHref: /dotnet/framework/wpf/data/index
        - name: Get started (WPF)
          tocHref: /dotnet/framework/wpf/getting-started/
          topicHref: /dotnet/framework/wpf/getting-started/index
        - name: Graphics and multimedia
          tocHref: /dotnet/framework/wpf/graphics-multimedia/
          topicHref: /dotnet/framework/wpf/graphics-multimedia/index
      - name: XAML services
        tocHref: /dotnet/framework/xaml-services/
        topicHref: /dotnet/framework/xaml-services/index
    - name: Desktop guide - WPF
      tocHref: /dotnet/desktop-wpf/
      topicHref: /dotnet/desktop-wpf/index
      items:
      - name: Get started
        tocHref: /visualstudio/get-started/csharp/tutorial-wpf
        topicHref: /dotnet/desktop-wpf/getting-started/index
      - name: Migration
        tocHref: /dotnet/desktop-wpf/migration
        topicHref: /dotnet/desktop-wpf/migration/index
      - name: Data binding
        tocHref: /dotnet/desktop-wpf/data
        topicHref: /dotnet/desktop-wpf/data/index
    - name: C# guide
      tocHref: /dotnet/csharp/
      topicHref: /dotnet/csharp/index
      items:
      - name: Introduction to C#
        tocHref: /dotnet/csharp/tutorials/intro-to-csharp/
        topicHref: /dotnet/csharp/tutorials/intro-to-csharp/index
      - name: Get started
        tocHref: /dotnet/csharp/getting-started/
        topicHref: /dotnet/csharp/getting-started/index
      - name: Tutorials
        tocHref: /dotnet/csharp/tutorials/
        topicHref: /dotnet/csharp/tutorials/index
      - name: Tour
        tocHref: /dotnet/csharp/tour-of-csharp/
        topicHref: /dotnet/csharp/tour-of-csharp/index
      - name: What's new
        tocHref: /dotnet/csharp/whats-new/
        topicHref: /dotnet/csharp/whats-new/index
      - name: .NET Compiler Platform SDK
        tocHref: /dotnet/csharp/roslyn-sdk/
        topicHref: /dotnet/csharp/roslyn-sdk/index
      - name: Programming guide
        tocHref: /dotnet/csharp/programming-guide/
        topicHref: /dotnet/csharp/programming-guide/index
        items:
        - name: Inside a C# program
          tocHref: /dotnet/csharp/programming-guide/inside-a-program/
          topicHref: /dotnet/csharp/programming-guide/inside-a-program/index
        - name: Arrays
          tocHref: /dotnet/csharp/programming-guide/arrays/
          topicHref: /dotnet/csharp/programming-guide/arrays/index
        - name: Classes and structs
          tocHref: /dotnet/csharp/programming-guide/classes-and-structs/
          topicHref: /dotnet/csharp/programming-guide/classes-and-structs/index
        - name: Delegates
          tocHref: /dotnet/csharp/programming-guide/delegates/
          topicHref: /dotnet/csharp/programming-guide/delegates/index
        - name: Events
          tocHref: /dotnet/csharp/programming-guide/events/
          topicHref: /dotnet/csharp/programming-guide/events/index
        - name: Exceptions and exception handling
          tocHref: /dotnet/csharp/programming-guide/exceptions/
          topicHref: /dotnet/csharp/programming-guide/exceptions/index
        - name: File system and the registry
          tocHref: /dotnet/csharp/programming-guide/file-system/
          topicHref: /dotnet/csharp/programming-guide/file-system/index
        - name: Generics
          tocHref: /dotnet/csharp/programming-guide/generics/
          topicHref: /dotnet/csharp/programming-guide/generics/index
        - name: Indexers
          tocHref: /dotnet/csharp/programming-guide/indexers/
          topicHref: /dotnet/csharp/programming-guide/indexers/index
        - name: Interfaces
          tocHref: /dotnet/csharp/programming-guide/interfaces/
          topicHref: /dotnet/csharp/programming-guide/interfaces/index
        - name: Interoperability
          tocHref: /dotnet/csharp/programming-guide/interop/
          topicHref: /dotnet/csharp/programming-guide/interop/index
        - name: Main() and command-line arguments
          tocHref: /dotnet/csharp/programming-guide/main-and-command-args/
          topicHref: /dotnet/csharp/programming-guide/main-and-command-args/index
        - name: Namespaces
          tocHref: /dotnet/csharp/programming-guide/namespaces/
          topicHref: /dotnet/csharp/programming-guide/namespaces/index
        - name: Programming concepts
          tocHref: /dotnet/csharp/programming-guide/concepts/
          topicHref: /dotnet/csharp/programming-guide/concepts/index
          items:
          - name: Asynchronous programming
            tocHref: /dotnet/csharp/programming-guide/concepts/async/
            topicHref: /dotnet/csharp/programming-guide/concepts/async/index
          - name: Attributes
            tocHref: /dotnet/csharp/programming-guide/concepts/attributes/
            topicHref: /dotnet/csharp/programming-guide/concepts/attributes/index
          - name: Covariance and contravariance
            tocHref: /dotnet/csharp/programming-guide/concepts/covariance-contravariance/
            topicHref: /dotnet/csharp/programming-guide/concepts/covariance-contravariance/index
          - name: Expression trees
            tocHref: /dotnet/csharp/programming-guide/concepts/expression-trees/
            topicHref: /dotnet/csharp/programming-guide/concepts/expression-trees/index
          - name: LINQ
            tocHref: /dotnet/csharp/programming-guide/concepts/linq/
            topicHref: /dotnet/csharp/programming-guide/concepts/linq/index
          - name: Serialization
            tocHref: /dotnet/csharp/programming-guide/concepts/serialization/
            topicHref: /dotnet/csharp/programming-guide/concepts/serialization/index
          - name: Threading
            tocHref: /dotnet/csharp/programming-guide/concepts/threading/
            topicHref: /dotnet/csharp/programming-guide/concepts/threading/index
        - name: Statements, expressions, and operators
          tocHref: /dotnet/csharp/programming-guide/statements-expressions-operators/
          topicHref: /dotnet/csharp/programming-guide/statements-expressions-operators/index
        - name: Strings
          tocHref: /dotnet/csharp/programming-guide/strings/
          topicHref: /dotnet/csharp/programming-guide/strings/index
        - name: Types
          tocHref: /dotnet/csharp/programming-guide/types/
          topicHref: /dotnet/csharp/programming-guide/types/index
        - name: Unsafe code and pointers
          tocHref: /dotnet/csharp/programming-guide/unsafe-code-pointers/
          topicHref: /dotnet/csharp/programming-guide/unsafe-code-pointers/index
        - name: XML documentation
          tocHref: /dotnet/csharp/programming-guide/xmldoc/
          topicHref: /dotnet/csharp/programming-guide/xmldoc/xml-documentation-comments
      - name: Language reference
        tocHref: /dotnet/csharp/language-reference/
        topicHref: /dotnet/csharp/language-reference/index
        items:
        - name: Keywords
          tocHref: /dotnet/csharp/language-reference/keywords/
          topicHref: /dotnet/csharp/language-reference/keywords/index
        - name: Operators
          tocHref: /dotnet/csharp/language-reference/operators/
          topicHref: /dotnet/csharp/language-reference/operators/index
        - name: Special characters
          tocHref: /dotnet/csharp/language-reference/tokens/
          topicHref: /dotnet/csharp/language-reference/tokens/index
        - name: Preprocessor directives
          tocHref: /dotnet/csharp/language-reference/preprocessor-directives/
          topicHref: /dotnet/csharp/language-reference/preprocessor-directives/index
        - name: Compiler options
          tocHref: /dotnet/csharp/language-reference/compiler-options/
          topicHref: /dotnet/csharp/language-reference/compiler-options/index
        - name: Compiler errors
          tocHref: /dotnet/csharp/language-reference/compiler-messages/
          topicHref: /dotnet/csharp/language-reference/compiler-messages/index
        - name: C# 6.0 draft specification
          tocHref: /dotnet/csharp/language-reference/language-specification/
          topicHref: /dotnet/csharp/language-reference/language-specification/index
        - name: C# 7.0 language proposals
          tocHref: /dotnet/csharp/language-reference/proposals/csharp-7.0/
          topicHref: /dotnet/csharp/language-reference/proposals/csharp-7.0/index
        - name: C# 7.1 language proposals
          tocHref: /dotnet/csharp/language-reference/proposals/csharp-7.1/
          topicHref: /dotnet/csharp/language-reference/proposals/csharp-7.1/index
        - name: C# 7.2 language proposals
          tocHref: /dotnet/csharp/language-reference/proposals/csharp-7.2/
          topicHref: /dotnet/csharp/language-reference/proposals/csharp-7.2/index
        - name: C# 7.3 language proposals
          tocHref: /dotnet/csharp/language-reference/proposals/csharp-7.3/
          topicHref: /dotnet/csharp/language-reference/proposals/csharp-7.3/index
        - name: C# 8.0 language proposals
          tocHref: /dotnet/csharp/language-reference/proposals/csharp-8.0/
          topicHref: /dotnet/csharp/language-reference/proposals/csharp-8.0/index
    - name: F# guide
      tocHref: /dotnet/fsharp/
      topicHref: /dotnet/fsharp/index
    - name: Visual Basic guide
      tocHref: /dotnet/visual-basic/
      topicHref: /dotnet/visual-basic/index
      items:
      - name: Get started
        tocHref: /dotnet/visual-basic/getting-started/
        topicHref: /dotnet/visual-basic/getting-started/index
      - name: Develop applications
        tocHref: /dotnet/visual-basic/developing-apps/
        topicHref: /dotnet/visual-basic/developing-apps/index
      - name: Programming concepts
        tocHref: /dotnet/visual-basic/programming-guide/concepts/
        topicHref: /dotnet/visual-basic/programming-guide/concepts/index
        items:
        - name: Asynchronous programming
          tocHref: /dotnet/visual-basic/programming-guide/concepts/async/
          topicHref: /dotnet/visual-basic/programming-guide/concepts/async/index
        - name: Attributes
          tocHref: /dotnet/visual-basic/programming-guide/concepts/attributes/
          topicHref: /dotnet/visual-basic/programming-guide/concepts/attributes/index
        - name: Expression trees
          tocHref: /dotnet/visual-basic/programming-guide/concepts/expression-trees/
          topicHref: /dotnet/visual-basic/programming-guide/concepts/expression-trees/index
        - name: LINQ
          tocHref: /dotnet/visual-basic/programming-guide/concepts/linq/
          topicHref: /dotnet/visual-basic/programming-guide/concepts/linq/index
        - name: Serialization
          tocHref: /dotnet/visual-basic/programming-guide/concepts/serialization/
          topicHref: /dotnet/visual-basic/programming-guide/concepts/serialization/index
        - name: Threading
          tocHref: /dotnet/visual-basic/programming-guide/concepts/threading/
          topicHref: /dotnet/visual-basic/programming-guide/concepts/threading/index
      - name: Program structure and code conventions
        tocHref: /dotnet/visual-basic/programming-guide/program-structure/
        topicHref: /dotnet/visual-basic/programming-guide/program-structure/program-structure-and-code-conventions
      - name: Language features
        tocHref: /dotnet/visual-basic/programming-guide/language-features/
        topicHref: /dotnet/visual-basic/programming-guide/language-features/index
        items:
        - name: Arrays
          tocHref: /dotnet/visual-basic/programming-guide/language-features/arrays/
          topicHref: /dotnet/visual-basic/programming-guide/language-features/arrays/index
        - name: Collection initializers
          tocHref: /dotnet/visual-basic/programming-guide/language-features/collection-initializers/
          topicHref: /dotnet/visual-basic/programming-guide/language-features/collection-initializers/index
        - name: Constants and enumerations
          tocHref: /dotnet/visual-basic/programming-guide/language-features/constants-enums/
          topicHref: /dotnet/visual-basic/programming-guide/language-features/constants-enums/index
        - name: Control flow
          tocHref: /dotnet/visual-basic/programming-guide/language-features/control-flow/
          topicHref: /dotnet/visual-basic/programming-guide/language-features/control-flow/index
        - name: Data types
          tocHref: /dotnet/visual-basic/programming-guide/language-features/data-types/
          topicHref: /dotnet/visual-basic/programming-guide/language-features/data-types/index
        - name: Declared elements
          tocHref: /dotnet/visual-basic/programming-guide/language-features/declared-elements/
          topicHref: /dotnet/visual-basic/programming-guide/language-features/declared-elements/index
        - name: Delegates
          tocHref: /dotnet/visual-basic/programming-guide/language-features/delegates/
          topicHref: /dotnet/visual-basic/programming-guide/language-features/delegates/index
        - name: Early and late binding
          tocHref: /dotnet/visual-basic/programming-guide/language-features/early-late-binding/
          topicHref: /dotnet/visual-basic/programming-guide/language-features/early-late-binding/index
        - name: Events
          tocHref: /dotnet/visual-basic/programming-guide/language-features/events/
          topicHref: /dotnet/visual-basic/programming-guide/language-features/events/index
        - name: LINQ
          tocHref: /dotnet/visual-basic/programming-guide/language-features/linq/
          topicHref: /dotnet/visual-basic/programming-guide/language-features/linq/index
        - name: Objects and classes
          tocHref: /dotnet/visual-basic/programming-guide/language-features/objects-and-classes/
          topicHref: /dotnet/visual-basic/programming-guide/language-features/objects-and-classes/index
        - name: Operators and expressions
          tocHref: /dotnet/visual-basic/programming-guide/language-features/operators-and-expressions/
          topicHref: /dotnet/visual-basic/programming-guide/language-features/operators-and-expressions/index
        - name: Procedures
          tocHref: /dotnet/visual-basic/programming-guide/language-features/procedures/
          topicHref: /dotnet/visual-basic/programming-guide/language-features/procedures/index
        - name: Strings
          tocHref: /dotnet/visual-basic/programming-guide/language-features/strings/
          topicHref: /dotnet/visual-basic/programming-guide/language-features/strings/index
        - name: Variables
          tocHref: /dotnet/visual-basic/programming-guide/language-features/variables/
          topicHref: /dotnet/visual-basic/programming-guide/language-features/variables/index
        - name: XML
          tocHref: /dotnet/visual-basic/programming-guide/language-features/xml/
          topicHref: /dotnet/visual-basic/programming-guide/language-features/xml/index
      - name: COM interop
        tocHref: /dotnet/visual-basic/programming-guide/com-interop/
        topicHref: /dotnet/visual-basic/programming-guide/com-interop/index
      - name: Language reference
        tocHref: /dotnet/visual-basic/language-reference/
        topicHref: /dotnet/visual-basic/language-reference/index
      - name: Reference
        tocHref: /dotnet/visual-basic/reference/
        topicHref: /dotnet/visual-basic/reference/index
    - name: ML.NET guide
      tocHref: /dotnet/machine-learning/
      topicHref: /dotnet/machine-learning/index
      items:
      - name: How-to guides
        tocHref: /dotnet/machine-learning/how-to-guides/
        topicHref: /dotnet/machine-learning/how-to-guides/index
      - name: Resources
        tocHref: /dotnet/machine-learning/resources/
        topicHref: /dotnet/machine-learning/resources/index
      - name: Tutorials
        tocHref: /dotnet/machine-learning/tutorials/
        topicHref: /dotnet/machine-learning/tutorials/index
    - name: .NET for Apache Spark guide
      tocHref: /dotnet/spark/
      topicHref: /dotnet/spark/index
    - name: Azure
      tocHref: /dotnet/azure/
      topicHref: /dotnet/azure/index
      items:
      - name: Azure for .NET developers
        tocHref: /dotnet/azure/
        topicHref: /dotnet/azure/index<|MERGE_RESOLUTION|>--- conflicted
+++ resolved
@@ -76,24 +76,6 @@
       - name: Globalization and localization
         tocHref: /dotnet/standard/globalization-localization/
         topicHref: /dotnet/standard/globalization-localization/index
-<<<<<<< HEAD
-      - name: File and stream I/O
-        tocHref: /dotnet/standard/io/
-        topicHref: /dotnet/standard/io/index
-      - name: LINQ
-        tocHref: /dotnet/standard/linq/
-        topicHref: /dotnet/standard/linq/index
-      - name: Memory and span-related types
-        tocHref: /dotnet/standard/memory-and-spans/
-        topicHref: /dotnet/standard/memory-and-spans/index
-      - name: Native interoperability
-        tocHref: /dotnet/standard/native-interop/
-        topicHref: /dotnet/standard/native-interop/index
-      - name: Parallel programming in .NET
-        tocHref: /dotnet/standard/parallel-programming/
-        topicHref: /dotnet/standard/parallel-programming/index
-=======
->>>>>>> 2a439226
       - name: Security in .NET
         tocHref: /dotnet/standard/security/
         topicHref: /dotnet/standard/security/index
