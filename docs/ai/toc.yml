items:
- name: AI for .NET developers
  href: index.yml
- name: Overview
  href: get-started/dotnet-ai-overview.md
- name: Learning resources and samples
  href: azure-ai-for-dotnet-developers.md
- name: Quickstarts
  items:
  - name: Summarize text
    href: quickstarts/quickstart-openai-summarize-text.md
  - name: Build a chat app
    href: quickstarts/get-started-azure-openai.md
  - name: Create an app to chat about your data
    href: quickstarts/quickstart-ai-chat-with-data.md
  - name: Execute a local .NET function
    href: quickstarts/quickstart-azure-openai-tool.md
  - name: Generate images
    href: quickstarts/quickstart-openai-generate-images.md
- name: Concepts
  items:
  - name: How generative AI and LLMs work
    href: conceptual/how-genai-and-llms-work.md
  - name: Understand tokens
    href: conceptual/understanding-tokens.md
  - name: Preserve semantic meaning with embeddings
    href: conceptual/embeddings.md
  - name: Vector databases support semantic memory  
    href: conceptual/vector-databases.md
  - name: Prompt engineering
    href: conceptual/prompt-engineering-dotnet.md
  - name: Chain of thought prompting
    href: conceptual/chain-of-thought-prompting.md
  - name: Zero-shot and few-shot learning
    href: conceptual/zero-shot-learning.md
  - name: Retrieval-augmented generation
    href: conceptual/rag.md
  - name: Understand OpenAI function calling
    href: conceptual/understanding-openai-functions.md
- name: How-to articles
  items:
  - name: Authenticate App Service to Azure OpenAI
    href: how-to/app-service-aoai-auth.md
  - name: Authenticate App Service to a vector database
    href: how-to/app-service-db-auth.md
  - name: Use Redis with Semantic Kernel
    href: how-to/use-redis-for-memory.md
  - name: Use custom & local AI models with Semantic Kernel
    href: how-to/work-with-local-models.md
  - name: Work with content filtering
    href: how-to/content-filtering.md
- name: Tutorials
  items:
<<<<<<< HEAD
  - name: Evaluate an LLM's prompt completions
    href: tutorials/llm-eval.md
=======
  - name: Get started with the .NET enterprise chat sample
    href: get-started-app-chat-template.md
>>>>>>> 8d4174e1
  - name: Implement RAG using vector search
    href: tutorials/tutorial-ai-vector-search.md
  - name: Scale Azure OpenAI with Azure Container Apps
    href: get-started-app-chat-scaling-with-azure-container-apps.md<|MERGE_RESOLUTION|>--- conflicted
+++ resolved
@@ -51,13 +51,10 @@
     href: how-to/content-filtering.md
 - name: Tutorials
   items:
-<<<<<<< HEAD
-  - name: Evaluate an LLM's prompt completions
-    href: tutorials/llm-eval.md
-=======
   - name: Get started with the .NET enterprise chat sample
     href: get-started-app-chat-template.md
->>>>>>> 8d4174e1
+  - name: Evaluate LLM prompt completions
+    href: tutorials/llm-eval.md
   - name: Implement RAG using vector search
     href: tutorials/tutorial-ai-vector-search.md
   - name: Scale Azure OpenAI with Azure Container Apps
