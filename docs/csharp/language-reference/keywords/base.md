---
title: "base (C# Reference) | Microsoft Docs"
<<<<<<< HEAD
description: base keyword (C#)
keywords: base (C#), base keyword (C#), base keyword (C# reference), base keyword (C# language reference)
ms.custom: ""
=======
>>>>>>> 97a29e60
ms.date: "2015-07-20"
ms.prod: .net
ms.technology: 
  - "devlang-csharp"
ms.topic: "article"
f1_keywords: 
  - "base"
  - "BaseClass.BaseClass"
  - "base_CSharpKeyword"
dev_langs: 
  - "CSharp"
helpviewer_keywords: 
  - "base keyword [C#]"
ms.assetid: 8b645dbe-1a33-49b8-8716-1c401f9a5ea5
caps.latest.revision: 14
author: "BillWagner"
ms.author: "wiwagn"
translation.priority.ht: 
  - "cs-cz"
  - "de-de"
  - "es-es"
  - "fr-fr"
  - "it-it"
  - "ja-jp"
  - "ko-kr"
  - "pl-pl"
  - "pt-br"
  - "ru-ru"
  - "tr-tr"
  - "zh-cn"
  - "zh-tw"
---
# base (C# Reference)
The `base` keyword is used to access members of the base class from within a derived class:  
  
-   Call a method on the base class that has been overridden by another method.  
  
-   Specify which base-class constructor should be called when creating instances of the derived class.  
  
 A base class access is permitted only in a constructor, an instance method, or an instance property accessor.  
  
 It is an error to use the `base` keyword from within a static method.  
  
 The base class that is accessed is the base class specified in the class declaration. For example, if you specify `class ClassB : ClassA`, the members of ClassA are accessed from ClassB, regardless of the base class of ClassA.  
  
## Example  
 In this example, both the base class, `Person`, and the derived class, `Employee`, have a method named `Getinfo`. By using the `base` keyword, it is possible to call the `Getinfo` method on the base class, from within the derived class.  
  
 [!code-cs[csrefKeywordsAccess#1](../../../csharp/language-reference/keywords/codesnippet/CSharp/base_1.cs)]  
  
 For additional examples, see [new](../../../csharp/language-reference/keywords/new.md), [virtual](../../../csharp/language-reference/keywords/virtual.md), and [override](../../../csharp/language-reference/keywords/override.md).  
  
## Example  
 This example shows how to specify the base-class constructor called when creating instances of a derived class.  
  
 [!code-cs[csrefKeywordsAccess#2](../../../csharp/language-reference/keywords/codesnippet/CSharp/base_2.cs)]  
  
## C# Language Specification  
 [!INCLUDE[CSharplangspec](../../../csharp/language-reference/keywords/includes/csharplangspec_md.md)]  
  
## See Also  
 [C# Reference](../../../csharp/language-reference/index.md)   
 [C# Programming Guide](../../../csharp/programming-guide/index.md)   
 [C# Keywords](../../../csharp/language-reference/keywords/index.md)   
 [this](../../../csharp/language-reference/keywords/this.md)<|MERGE_RESOLUTION|>--- conflicted
+++ resolved
@@ -1,11 +1,8 @@
 ---
 title: "base (C# Reference) | Microsoft Docs"
-<<<<<<< HEAD
 description: base keyword (C#)
 keywords: base (C#), base keyword (C#), base keyword (C# reference), base keyword (C# language reference)
 ms.custom: ""
-=======
->>>>>>> 97a29e60
 ms.date: "2015-07-20"
 ms.prod: .net
 ms.technology: 
